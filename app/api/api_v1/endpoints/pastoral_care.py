from typing import Any, List, Optional
from datetime import datetime
from fastapi import APIRouter, Depends, HTTPException, Query, status
from sqlalchemy.orm import Session
from sqlalchemy import desc, func, and_, or_

from app import models, schemas
from app.api import deps
from app.models.pastoral_care import PastoralCareRequest
from app.schemas.pastoral_care import (
    PastoralCareRequestCreate,
    PastoralCareRequestUpdate,
    PastoralCareRequestAdminUpdate,
    PastoralCareRequestComplete,
    PastoralCareRequest as PastoralCareRequestSchema,
    PastoralCareRequestList,
    PastoralCareStats,
    LocationQuery,
    PastoralCareRequestWithDistance,
)

router = APIRouter()


# Mobile User Endpoints
@router.post("/requests", response_model=PastoralCareRequestSchema)
def create_pastoral_care_request(
    *,
    db: Session = Depends(deps.get_db),
    request_in: PastoralCareRequestCreate,
    current_user: models.User = Depends(deps.get_current_active_user),
) -> Any:
    """
    Create new pastoral care request.
    """
    request = PastoralCareRequest(
        **request_in.dict(), church_id=current_user.church_id, member_id=current_user.id
    )
    db.add(request)
    db.commit()
    db.refresh(request)
    return request


@router.get("/requests/my", response_model=List[PastoralCareRequestSchema])
def read_my_pastoral_care_requests(
    *,
    db: Session = Depends(deps.get_db),
    skip: int = Query(0, ge=0),
    limit: int = Query(100, ge=1, le=100),
    status: Optional[str] = None,
    current_user: models.User = Depends(deps.get_current_active_user),
) -> Any:
    """
    Retrieve my pastoral care requests.
    """
    query = db.query(PastoralCareRequest).filter(
        PastoralCareRequest.member_id == current_user.id,
        PastoralCareRequest.church_id == current_user.church_id,
    )

    if status:
        query = query.filter(PastoralCareRequest.status == status)

    requests = (
        query.order_by(desc(PastoralCareRequest.created_at))
        .offset(skip)
        .limit(limit)
        .all()
    )

    return requests


@router.put("/requests/{request_id}", response_model=PastoralCareRequestSchema)
def update_pastoral_care_request(
    *,
    db: Session = Depends(deps.get_db),
    request_id: int,
    request_in: PastoralCareRequestUpdate,
    current_user: models.User = Depends(deps.get_current_active_user),
) -> Any:
    """
    Update pastoral care request (only when status is pending).
    """
    request = (
        db.query(PastoralCareRequest)
        .filter(
            PastoralCareRequest.id == request_id,
            PastoralCareRequest.member_id == current_user.id,
        )
        .first()
    )

    if not request:
        raise HTTPException(status_code=404, detail="Pastoral care request not found")

    if request.status != "pending":
        raise HTTPException(status_code=400, detail="Can only update pending requests")

    update_data = request_in.dict(exclude_unset=True)
    for field, value in update_data.items():
        setattr(request, field, value)

    db.commit()
    db.refresh(request)
    return request


@router.delete("/requests/{request_id}")
def delete_pastoral_care_request(
    *,
    db: Session = Depends(deps.get_db),
    request_id: int,
    current_user: models.User = Depends(deps.get_current_active_user),
) -> Any:
    """
    Cancel pastoral care request (only when status is pending).
    """
    request = (
        db.query(PastoralCareRequest)
        .filter(
            PastoralCareRequest.id == request_id,
            PastoralCareRequest.member_id == current_user.id,
        )
        .first()
    )

    if not request:
        raise HTTPException(status_code=404, detail="Pastoral care request not found")

    if request.status != "pending":
        raise HTTPException(status_code=400, detail="Can only cancel pending requests")

    request.status = "cancelled"
    db.commit()

    return {"success": True, "message": "Request cancelled successfully"}


# Admin Endpoints
@router.get("/admin/requests", response_model=PastoralCareRequestList)
def read_all_pastoral_care_requests(
    *,
    db: Session = Depends(deps.get_db),
    page: int = Query(1, ge=1),
    per_page: int = Query(20, ge=1, le=100),
    status: Optional[str] = None,
    priority: Optional[str] = None,
    current_user: models.User = Depends(deps.get_current_active_user),
) -> Any:
    """
    Retrieve all pastoral care requests for admin.
    """
    # Check admin permission
    if current_user.role not in ["admin", "minister"]:
        raise HTTPException(status_code=403, detail="Not enough permissions")

    query = db.query(PastoralCareRequest).filter(
        PastoralCareRequest.church_id == current_user.church_id
    )

    if status:
        query = query.filter(PastoralCareRequest.status == status)
    if priority:
        query = query.filter(PastoralCareRequest.priority == priority)

    total = query.count()
    skip = (page - 1) * per_page

    requests = (
        query.order_by(
            PastoralCareRequest.priority.desc(), desc(PastoralCareRequest.created_at)
        )
        .offset(skip)
        .limit(per_page)
        .all()
    )

    return {"items": requests, "total": total, "page": page, "per_page": per_page}


@router.get("/admin/requests/{request_id}", response_model=PastoralCareRequestSchema)
def read_pastoral_care_request_detail(
    *,
    db: Session = Depends(deps.get_db),
    request_id: int,
    current_user: models.User = Depends(deps.get_current_active_user),
) -> Any:
    """
    Get specific pastoral care request detail for admin.
    """
    # Check admin permission
    if current_user.role not in ["admin", "minister"]:
        raise HTTPException(status_code=403, detail="Not enough permissions")

    request = (
        db.query(PastoralCareRequest)
        .filter(
            PastoralCareRequest.id == request_id,
            PastoralCareRequest.church_id == current_user.church_id,
        )
        .first()
    )

    if not request:
        raise HTTPException(status_code=404, detail="Pastoral care request not found")

    return request


@router.put("/admin/requests/{request_id}", response_model=PastoralCareRequestSchema)
def admin_update_pastoral_care_request(
    *,
    db: Session = Depends(deps.get_db),
    request_id: int,
    request_in: PastoralCareRequestAdminUpdate,
    current_user: models.User = Depends(deps.get_current_active_user),
) -> Any:
    """
    Update pastoral care request status/schedule (admin only).
    """
    # Check admin permission
    if current_user.role not in ["admin", "minister"]:
        raise HTTPException(status_code=403, detail="Not enough permissions")

    request = (
        db.query(PastoralCareRequest)
        .filter(
            PastoralCareRequest.id == request_id,
            PastoralCareRequest.church_id == current_user.church_id,
        )
        .first()
    )

    if not request:
        raise HTTPException(status_code=404, detail="Pastoral care request not found")

    update_data = request_in.dict(exclude_unset=True)
    for field, value in update_data.items():
        setattr(request, field, value)

    db.commit()
    db.refresh(request)
    return request


@router.put(
    "/admin/requests/{request_id}/assign", response_model=PastoralCareRequestSchema
)
def assign_pastor_to_request(
    *,
    db: Session = Depends(deps.get_db),
    request_id: int,
    pastor_id: int,
    current_user: models.User = Depends(deps.get_current_active_user),
) -> Any:
    """
    Assign pastor to pastoral care request.
    """
    # Check admin permission
    if current_user.role not in ["admin", "minister"]:
        raise HTTPException(status_code=403, detail="Not enough permissions")

    request = (
        db.query(PastoralCareRequest)
        .filter(
            PastoralCareRequest.id == request_id,
            PastoralCareRequest.church_id == current_user.church_id,
        )
        .first()
    )

    if not request:
        raise HTTPException(status_code=404, detail="Pastoral care request not found")

    # Verify pastor exists and is a minister
    pastor = (
        db.query(models.User)
        .filter(
            models.User.id == pastor_id,
            models.User.church_id == current_user.church_id,
            models.User.role.in_(["admin", "minister"]),
        )
        .first()
    )

    if not pastor:
        raise HTTPException(
            status_code=404, detail="Pastor not found or not authorized"
        )

    request.assigned_pastor_id = pastor_id
    request.status = "approved"

    db.commit()
    db.refresh(request)
    return request


@router.post(
    "/admin/requests/{request_id}/complete", response_model=PastoralCareRequestSchema
)
def complete_pastoral_care_request(
    *,
    db: Session = Depends(deps.get_db),
    request_id: int,
    completion: PastoralCareRequestComplete,
    current_user: models.User = Depends(deps.get_current_active_user),
) -> Any:
    """
    Mark pastoral care request as completed.
    """
    # Check admin permission
    if current_user.role not in ["admin", "minister"]:
        raise HTTPException(status_code=403, detail="Not enough permissions")

    request = (
        db.query(PastoralCareRequest)
        .filter(
            PastoralCareRequest.id == request_id,
            PastoralCareRequest.church_id == current_user.church_id,
        )
        .first()
    )

    if not request:
        raise HTTPException(status_code=404, detail="Pastoral care request not found")

    request.status = "completed"
    request.completion_notes = completion.completion_notes
    request.completed_at = datetime.now()

    db.commit()
    db.refresh(request)
    return request


@router.get("/admin/stats", response_model=PastoralCareStats)
def get_pastoral_care_statistics(
    *,
    db: Session = Depends(deps.get_db),
    current_user: models.User = Depends(deps.get_current_active_user),
) -> Any:
    """
    Get pastoral care statistics for admin dashboard.
    """
    # Check admin permission
    if current_user.role not in ["admin", "minister"]:
        raise HTTPException(status_code=403, detail="Not enough permissions")

    # Total requests
    total_requests = (
        db.query(PastoralCareRequest)
        .filter(PastoralCareRequest.church_id == current_user.church_id)
        .count()
    )

    # Count by status
    pending_count = (
        db.query(PastoralCareRequest)
        .filter(
            PastoralCareRequest.church_id == current_user.church_id,
            PastoralCareRequest.status == "pending",
        )
        .count()
    )

    scheduled_count = (
        db.query(PastoralCareRequest)
        .filter(
            PastoralCareRequest.church_id == current_user.church_id,
            PastoralCareRequest.status == "scheduled",
        )
        .count()
    )

    completed_count = (
        db.query(PastoralCareRequest)
        .filter(
            PastoralCareRequest.church_id == current_user.church_id,
            PastoralCareRequest.status == "completed",
        )
        .count()
    )

    # Completed this month
    from datetime import datetime, timedelta

    start_of_month = datetime.now().replace(
        day=1, hour=0, minute=0, second=0, microsecond=0
    )

    completed_this_month = (
        db.query(PastoralCareRequest)
        .filter(
            PastoralCareRequest.church_id == current_user.church_id,
            PastoralCareRequest.status == "completed",
            PastoralCareRequest.completed_at >= start_of_month,
        )
        .count()
    )

    # Urgent count
    urgent_count = (
        db.query(PastoralCareRequest)
        .filter(
            PastoralCareRequest.church_id == current_user.church_id,
            PastoralCareRequest.priority == "urgent",
            PastoralCareRequest.status.in_(["pending", "approved", "scheduled"]),
        )
        .count()
    )

    # Calculate average completion days
    completed_requests = (
        db.query(PastoralCareRequest)
        .filter(
            PastoralCareRequest.church_id == current_user.church_id,
            PastoralCareRequest.status == "completed",
            PastoralCareRequest.completed_at.isnot(None),
        )
        .all()
    )

    total_days = 0
    count = 0
    for req in completed_requests:
        if req.completed_at and req.created_at:
            days = (req.completed_at - req.created_at).days
            total_days += days
            count += 1

    average_completion_days = total_days / count if count > 0 else 0

    return {
        "total_requests": total_requests,
        "pending_count": pending_count,
        "scheduled_count": scheduled_count,
        "completed_count": completed_count,
        "completed_this_month": completed_this_month,
        "urgent_count": urgent_count,
        "average_completion_days": average_completion_days,
    }


# Location-based endpoints
<<<<<<< HEAD
@router.post(
    "/admin/requests/search/location",
    response_model=List[PastoralCareRequestWithDistance],
)
=======
@router.post("/admin/requests/search/location", response_model=List[PastoralCareRequestWithDistance])
>>>>>>> c5085ff1
def search_requests_by_location(
    *,
    db: Session = Depends(deps.get_db),
    location_query: LocationQuery,
    current_user: models.User = Depends(deps.get_current_active_user),
) -> Any:
    """
    Search pastoral care requests by location (admin only).
    Returns requests within specified radius with distance calculation.
    """
    # Check admin permission
    if current_user.role not in ["admin", "minister"]:
        raise HTTPException(status_code=403, detail="Not enough permissions")

    from decimal import Decimal
    import math
<<<<<<< HEAD

=======
    
>>>>>>> c5085ff1
    query = db.query(PastoralCareRequest).filter(
        PastoralCareRequest.church_id == current_user.church_id,
        PastoralCareRequest.latitude.isnot(None),
        PastoralCareRequest.longitude.isnot(None),
    )
<<<<<<< HEAD

    requests = query.all()
    requests_with_distance = []

=======
    
    requests = query.all()
    requests_with_distance = []
    
>>>>>>> c5085ff1
    # Calculate distance for each request
    for request in requests:
        if request.latitude and request.longitude:
            # Haversine formula for distance calculation
            lat1, lon1 = float(location_query.latitude), float(location_query.longitude)
            lat2, lon2 = float(request.latitude), float(request.longitude)
<<<<<<< HEAD

            # Convert to radians
            lat1, lon1, lat2, lon2 = map(math.radians, [lat1, lon1, lat2, lon2])

            # Haversine formula
            dlat = lat2 - lat1
            dlon = lon2 - lon1
            a = (
                math.sin(dlat / 2) ** 2
                + math.cos(lat1) * math.cos(lat2) * math.sin(dlon / 2) ** 2
            )
            c = 2 * math.asin(math.sqrt(a))
            distance = 6371 * c  # Radius of Earth in km

=======
            
            # Convert to radians
            lat1, lon1, lat2, lon2 = map(math.radians, [lat1, lon1, lat2, lon2])
            
            # Haversine formula
            dlat = lat2 - lat1
            dlon = lon2 - lon1
            a = math.sin(dlat/2)**2 + math.cos(lat1) * math.cos(lat2) * math.sin(dlon/2)**2
            c = 2 * math.asin(math.sqrt(a))
            distance = 6371 * c  # Radius of Earth in km
            
>>>>>>> c5085ff1
            # Only include requests within the specified radius
            if distance <= location_query.radius_km:
                # Convert request to dict and add distance
                request_dict = {
<<<<<<< HEAD
                    **{
                        column.name: getattr(request, column.name)
                        for column in request.__table__.columns
                    },
                    "distance_km": round(distance, 2),
                }
                requests_with_distance.append(request_dict)

    # Sort by distance
    requests_with_distance.sort(key=lambda x: x["distance_km"])

=======
                    **{column.name: getattr(request, column.name) for column in request.__table__.columns},
                    "distance_km": round(distance, 2)
                }
                requests_with_distance.append(request_dict)
    
    # Sort by distance
    requests_with_distance.sort(key=lambda x: x["distance_km"])
    
>>>>>>> c5085ff1
    return requests_with_distance


@router.get("/admin/requests/urgent", response_model=List[PastoralCareRequestSchema])
def get_urgent_requests(
    *,
    db: Session = Depends(deps.get_db),
    current_user: models.User = Depends(deps.get_current_active_user),
) -> Any:
    """
    Get all urgent pastoral care requests (admin only).
    """
    # Check admin permission
    if current_user.role not in ["admin", "minister"]:
        raise HTTPException(status_code=403, detail="Not enough permissions")

    requests = (
        db.query(PastoralCareRequest)
        .filter(
            PastoralCareRequest.church_id == current_user.church_id,
            PastoralCareRequest.is_urgent == True,
<<<<<<< HEAD
            PastoralCareRequest.status.in_(["pending", "approved", "scheduled"]),
=======
            PastoralCareRequest.status.in_(["pending", "approved", "scheduled"])
>>>>>>> c5085ff1
        )
        .order_by(desc(PastoralCareRequest.created_at))
        .all()
    )
<<<<<<< HEAD

    return requests


@router.get(
    "/admin/requests/with-location", response_model=List[PastoralCareRequestSchema]
)
=======
    
    return requests


@router.get("/admin/requests/with-location", response_model=List[PastoralCareRequestSchema])
>>>>>>> c5085ff1
def get_requests_with_location(
    *,
    db: Session = Depends(deps.get_db),
    current_user: models.User = Depends(deps.get_current_active_user),
) -> Any:
    """
    Get all pastoral care requests that have location information (admin only).
    """
    # Check admin permission
    if current_user.role not in ["admin", "minister"]:
        raise HTTPException(status_code=403, detail="Not enough permissions")

    requests = (
        db.query(PastoralCareRequest)
        .filter(
            PastoralCareRequest.church_id == current_user.church_id,
            PastoralCareRequest.latitude.isnot(None),
            PastoralCareRequest.longitude.isnot(None),
        )
        .order_by(desc(PastoralCareRequest.created_at))
        .all()
    )
<<<<<<< HEAD

=======
    
>>>>>>> c5085ff1
    return requests<|MERGE_RESOLUTION|>--- conflicted
+++ resolved
@@ -445,14 +445,10 @@
 
 
 # Location-based endpoints
-<<<<<<< HEAD
 @router.post(
     "/admin/requests/search/location",
     response_model=List[PastoralCareRequestWithDistance],
 )
-=======
-@router.post("/admin/requests/search/location", response_model=List[PastoralCareRequestWithDistance])
->>>>>>> c5085ff1
 def search_requests_by_location(
     *,
     db: Session = Depends(deps.get_db),
@@ -469,38 +465,26 @@
 
     from decimal import Decimal
     import math
-<<<<<<< HEAD
-
-=======
-    
->>>>>>> c5085ff1
+    
     query = db.query(PastoralCareRequest).filter(
         PastoralCareRequest.church_id == current_user.church_id,
         PastoralCareRequest.latitude.isnot(None),
         PastoralCareRequest.longitude.isnot(None),
     )
-<<<<<<< HEAD
-
+    
     requests = query.all()
     requests_with_distance = []
-
-=======
-    
-    requests = query.all()
-    requests_with_distance = []
-    
->>>>>>> c5085ff1
+    
     # Calculate distance for each request
     for request in requests:
         if request.latitude and request.longitude:
             # Haversine formula for distance calculation
             lat1, lon1 = float(location_query.latitude), float(location_query.longitude)
             lat2, lon2 = float(request.latitude), float(request.longitude)
-<<<<<<< HEAD
-
+            
             # Convert to radians
             lat1, lon1, lat2, lon2 = map(math.radians, [lat1, lon1, lat2, lon2])
-
+            
             # Haversine formula
             dlat = lat2 - lat1
             dlon = lon2 - lon1
@@ -510,25 +494,11 @@
             )
             c = 2 * math.asin(math.sqrt(a))
             distance = 6371 * c  # Radius of Earth in km
-
-=======
             
-            # Convert to radians
-            lat1, lon1, lat2, lon2 = map(math.radians, [lat1, lon1, lat2, lon2])
-            
-            # Haversine formula
-            dlat = lat2 - lat1
-            dlon = lon2 - lon1
-            a = math.sin(dlat/2)**2 + math.cos(lat1) * math.cos(lat2) * math.sin(dlon/2)**2
-            c = 2 * math.asin(math.sqrt(a))
-            distance = 6371 * c  # Radius of Earth in km
-            
->>>>>>> c5085ff1
             # Only include requests within the specified radius
             if distance <= location_query.radius_km:
                 # Convert request to dict and add distance
                 request_dict = {
-<<<<<<< HEAD
                     **{
                         column.name: getattr(request, column.name)
                         for column in request.__table__.columns
@@ -536,20 +506,10 @@
                     "distance_km": round(distance, 2),
                 }
                 requests_with_distance.append(request_dict)
-
+    
     # Sort by distance
     requests_with_distance.sort(key=lambda x: x["distance_km"])
-
-=======
-                    **{column.name: getattr(request, column.name) for column in request.__table__.columns},
-                    "distance_km": round(distance, 2)
-                }
-                requests_with_distance.append(request_dict)
-    
-    # Sort by distance
-    requests_with_distance.sort(key=lambda x: x["distance_km"])
-    
->>>>>>> c5085ff1
+    
     return requests_with_distance
 
 
@@ -571,30 +531,18 @@
         .filter(
             PastoralCareRequest.church_id == current_user.church_id,
             PastoralCareRequest.is_urgent == True,
-<<<<<<< HEAD
             PastoralCareRequest.status.in_(["pending", "approved", "scheduled"]),
-=======
-            PastoralCareRequest.status.in_(["pending", "approved", "scheduled"])
->>>>>>> c5085ff1
         )
         .order_by(desc(PastoralCareRequest.created_at))
         .all()
     )
-<<<<<<< HEAD
-
+    
     return requests
 
 
 @router.get(
     "/admin/requests/with-location", response_model=List[PastoralCareRequestSchema]
 )
-=======
-    
-    return requests
-
-
-@router.get("/admin/requests/with-location", response_model=List[PastoralCareRequestSchema])
->>>>>>> c5085ff1
 def get_requests_with_location(
     *,
     db: Session = Depends(deps.get_db),
@@ -617,9 +565,5 @@
         .order_by(desc(PastoralCareRequest.created_at))
         .all()
     )
-<<<<<<< HEAD
-
-=======
-    
->>>>>>> c5085ff1
+    
     return requests