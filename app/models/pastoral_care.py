from sqlalchemy import (
    Column,
    Integer,
    String,
    Text,
    Boolean,
    DateTime,
    Date,
    Time,
    ForeignKey,
    Numeric,
)
from sqlalchemy.orm import relationship
from sqlalchemy.sql import func
from app.db.base_class import Base


class PastoralCareRequest(Base):
    __tablename__ = "pastoral_care_requests"

    id = Column(Integer, primary_key=True, index=True)
    church_id = Column(
        Integer, ForeignKey("churches.id", ondelete="CASCADE"), nullable=False
    )
    member_id = Column(
        Integer, ForeignKey("users.id", ondelete="CASCADE"), nullable=True
    )
    requester_name = Column(String(100), nullable=False)
    requester_phone = Column(String(20), nullable=False)
    request_type = Column(
        String(50), default="general"
    )  # 'general', 'urgent', 'hospital', 'counseling'
    request_content = Column(Text, nullable=False)
    preferred_date = Column(Date, nullable=True)
    preferred_time_start = Column(Time, nullable=True)
    preferred_time_end = Column(Time, nullable=True)
    status = Column(
        String(20), default="pending"
    )  # 'pending', 'approved', 'scheduled', 'completed', 'cancelled'
    priority = Column(String(20), default="normal")  # 'low', 'normal', 'high', 'urgent'
    assigned_pastor_id = Column(Integer, ForeignKey("users.id"), nullable=True)
    scheduled_date = Column(Date, nullable=True)
    scheduled_time = Column(Time, nullable=True)
    completion_notes = Column(Text, nullable=True)
    admin_notes = Column(Text, nullable=True)
<<<<<<< HEAD

    # Location information
    address = Column(
        String(500), nullable=True
    )  # Visit address (basic + detailed combined)
    latitude = Column(Numeric(10, 8), nullable=True)  # Latitude (e.g., 37.5665000)
    longitude = Column(Numeric(11, 8), nullable=True)  # Longitude (e.g., 126.9780000)

    # Additional contact info
    contact_info = Column(String(500), nullable=True)  # Additional contact information

    # Urgency flag
    is_urgent = Column(Boolean, default=False)  # Urgent status

=======
    
    # Location information
    address = Column(String(500), nullable=True)  # Visit address (basic + detailed combined)
    latitude = Column(Numeric(10, 8), nullable=True)  # Latitude (e.g., 37.5665000)
    longitude = Column(Numeric(11, 8), nullable=True)  # Longitude (e.g., 126.9780000)
    
    # Additional contact info
    contact_info = Column(String(500), nullable=True)  # Additional contact information
    
    # Urgency flag
    is_urgent = Column(Boolean, default=False)  # Urgent status
    
>>>>>>> c5085ff1
    created_at = Column(DateTime(timezone=True), server_default=func.now())
    updated_at = Column(DateTime(timezone=True), onupdate=func.now())
    completed_at = Column(DateTime(timezone=True), nullable=True)

    # Relationships
    church = relationship("Church", back_populates="pastoral_care_requests")
    member = relationship(
        "User", foreign_keys=[member_id], back_populates="pastoral_care_requests"
    )
    assigned_pastor = relationship("User", foreign_keys=[assigned_pastor_id])


class PrayerRequest(Base):
    __tablename__ = "prayer_requests"

    id = Column(Integer, primary_key=True, index=True)
    church_id = Column(
        Integer, ForeignKey("churches.id", ondelete="CASCADE"), nullable=False
    )
    member_id = Column(
        Integer, ForeignKey("users.id", ondelete="CASCADE"), nullable=True
    )
    requester_name = Column(String(100), nullable=False)
    requester_phone = Column(String(20), nullable=True)
    prayer_type = Column(
        String(50), default="general"
    )  # 'general', 'healing', 'family', 'work', 'spiritual', 'thanksgiving'
    prayer_content = Column(Text, nullable=False)
    is_anonymous = Column(Boolean, default=False)
    is_urgent = Column(Boolean, default=False)
    status = Column(String(20), default="active")  # 'active', 'answered', 'closed'
    is_public = Column(Boolean, default=True)  # 공개 여부 (주보 게재 등)
    admin_notes = Column(Text, nullable=True)
    answered_testimony = Column(Text, nullable=True)  # 응답받은 간증
    prayer_count = Column(Integer, default=0)  # 기도해준 사람 수
    created_at = Column(DateTime(timezone=True), server_default=func.now())
    updated_at = Column(DateTime(timezone=True), onupdate=func.now())
    closed_at = Column(DateTime(timezone=True), nullable=True)
    expires_at = Column(
        DateTime(timezone=True), server_default=func.now() + func.interval("30 days")
    )

    # Relationships
    church = relationship("Church", back_populates="prayer_requests")
    member = relationship("User", back_populates="prayer_requests")
    participations = relationship(
        "PrayerParticipation",
        back_populates="prayer_request",
        cascade="all, delete-orphan",
    )


class PrayerParticipation(Base):
    __tablename__ = "prayer_participations"

    id = Column(Integer, primary_key=True, index=True)
    prayer_request_id = Column(
        Integer, ForeignKey("prayer_requests.id", ondelete="CASCADE"), nullable=False
    )
    member_id = Column(
        Integer, ForeignKey("users.id", ondelete="CASCADE"), nullable=False
    )
    church_id = Column(
        Integer, ForeignKey("churches.id", ondelete="CASCADE"), nullable=False
    )
    participated_at = Column(DateTime(timezone=True), server_default=func.now())

    # Relationships
    prayer_request = relationship("PrayerRequest", back_populates="participations")
    member = relationship("User", back_populates="prayer_participations")
    church = relationship("Church", back_populates="prayer_participations")<|MERGE_RESOLUTION|>--- conflicted
+++ resolved
@@ -43,25 +43,11 @@
     scheduled_time = Column(Time, nullable=True)
     completion_notes = Column(Text, nullable=True)
     admin_notes = Column(Text, nullable=True)
-<<<<<<< HEAD
-
+    
     # Location information
     address = Column(
         String(500), nullable=True
     )  # Visit address (basic + detailed combined)
-    latitude = Column(Numeric(10, 8), nullable=True)  # Latitude (e.g., 37.5665000)
-    longitude = Column(Numeric(11, 8), nullable=True)  # Longitude (e.g., 126.9780000)
-
-    # Additional contact info
-    contact_info = Column(String(500), nullable=True)  # Additional contact information
-
-    # Urgency flag
-    is_urgent = Column(Boolean, default=False)  # Urgent status
-
-=======
-    
-    # Location information
-    address = Column(String(500), nullable=True)  # Visit address (basic + detailed combined)
     latitude = Column(Numeric(10, 8), nullable=True)  # Latitude (e.g., 37.5665000)
     longitude = Column(Numeric(11, 8), nullable=True)  # Longitude (e.g., 126.9780000)
     
@@ -71,7 +57,6 @@
     # Urgency flag
     is_urgent = Column(Boolean, default=False)  # Urgent status
     
->>>>>>> c5085ff1
     created_at = Column(DateTime(timezone=True), server_default=func.now())
     updated_at = Column(DateTime(timezone=True), onupdate=func.now())
     completed_at = Column(DateTime(timezone=True), nullable=True)
